/*---------------------------------------------------------------------------------------------
 *  Copyright (c) Microsoft Corporation. All rights reserved.
 *  Licensed under the MIT License. See License.txt in the project root for license information.
 *--------------------------------------------------------------------------------------------*/

'use strict';

const gulp = require('gulp');
const filter = require('gulp-filter');
const es = require('event-stream');
const gulptslint = require('gulp-tslint');
const gulpeslint = require('gulp-eslint');
const tsfmt = require('typescript-formatter');
const tslint = require('tslint');
const vfs = require('vinyl-fs');

/**
 * Hygiene works by creating cascading subsets of all our files and
 * passing them through a sequence of checks. Here are the current subsets,
 * named according to the checks performed on them. Each subset contains
 * the following one, as described in mathematical notation:
 *
 * all ⊃ eol ⊇ indentation ⊃ copyright ⊃ typescript
 */

const all = [
	'*',
	'build/**/*',
	'extensions/**/*',
	'scripts/**/*',
	'src/**/*',
	'test/**/*'
];

const eolFilter = [
	'**',
	'!ThirdPartyNotices.txt',
	'!LICENSE.txt',
	'!extensions/**/out/**',
	'!test/smoke/out/**',
	'!**/node_modules/**',
	'!**/fixtures/**',
	'!**/*.{svg,exe,png,bmp,scpt,bat,cmd,cur,ttf,woff,eot}',
	'!build/{lib,tslintRules}/**/*.js',
	'!build/monaco/**',
	'!build/win32/**',
	'!build/**/*.sh',
	'!build/tfs/**/*.js',
	'!**/Dockerfile'
];

const indentationFilter = [
	'**',
	'!ThirdPartyNotices.txt',
	'!**/*.md',
	'!**/*.ps1',
	'!**/*.template',
	'!**/*.yaml',
	'!**/*.yml',
	'!**/yarn.lock',
	'!**/lib/**',
	'!extensions/**/*.d.ts',
	'!src/typings/**/*.d.ts',
	'!src/vs/*/**/*.d.ts',
	'!**/*.d.ts.recipe',
	'!test/assert.js',
	'!**/package.json',
	'!**/octicons/**',
	'!**/vs/base/common/marked/raw.marked.js',
	'!**/vs/base/common/winjs.base.raw.js',
	'!**/vs/base/node/terminateProcess.sh',
	'!**/vs/base/node/ps-win.ps1',
	'!**/vs/nls.js',
	'!**/vs/css.js',
	'!**/vs/loader.js',
	'!extensions/**/snippets/**',
	'!extensions/**/syntaxes/**',
	'!extensions/**/themes/**',
	'!extensions/**/colorize-fixtures/**',
	'!extensions/vscode-api-tests/testWorkspace/**',
	'!extensions/vscode-api-tests/testWorkspace2/**'
];

const copyrightFilter = [
	'**',
	'!**/*.desktop',
	'!**/*.json',
	'!**/*.html',
	'!**/*.template',
	'!**/*.md',
	'!**/*.bat',
	'!**/*.cmd',
	'!**/*.xml',
	'!**/*.sh',
	'!**/*.txt',
	'!**/*.xpm',
	'!**/*.opts',
	'!**/*.disabled',
	'!**/*.code-workspace',
	'!build/**/*.init',
	'!resources/linux/snap/snapcraft.yaml',
	'!resources/win32/bin/code.js',
	'!extensions/markdown/media/tomorrow.css',
	'!extensions/html/server/src/modes/typescript/*'
];

const eslintFilter = [
	'src/**/*.js',
	'build/gulpfile.*.js',
	'!src/vs/loader.js',
	'!src/vs/css.js',
	'!src/vs/nls.js',
	'!src/vs/css.build.js',
	'!src/vs/nls.build.js',
	'!src/**/winjs.base.raw.js',
	'!src/**/raw.marked.js',
	'!**/test/**'
];

const tslintFilter = [
	'src/**/*.ts',
	'test/**/*.ts',
	'extensions/**/*.ts',
	'!**/fixtures/**',
	'!**/typings/**',
	'!**/node_modules/**',
	'!extensions/typescript/test/colorize-fixtures/**',
	'!extensions/vscode-api-tests/testWorkspace/**',
	'!extensions/vscode-api-tests/testWorkspace2/**',
	'!extensions/**/*.test.ts',
	'!extensions/html/server/lib/jquery.d.ts'
];

const copyrightHeader = [
	'/*---------------------------------------------------------------------------------------------',
	' *  Copyright (c) Microsoft Corporation. All rights reserved.',
	' *  Licensed under the MIT License. See License.txt in the project root for license information.',
	' *--------------------------------------------------------------------------------------------*/'
].join('\n');

gulp.task('eslint', () => {
	return vfs.src(all, { base: '.', follow: true, allowEmpty: true })
		.pipe(filter(eslintFilter))
		.pipe(gulpeslint('src/.eslintrc'))
		.pipe(gulpeslint.formatEach('compact'))
		.pipe(gulpeslint.failAfterError());
});

gulp.task('tslint', () => {
	const options = { emitError: true };

	return vfs.src(all, { base: '.', follow: true, allowEmpty: true })
		.pipe(filter(tslintFilter))
		.pipe(gulptslint.default({ rulesDirectory: 'build/lib/tslint' }))
		.pipe(gulptslint.default.report(options));
});

const hygiene = exports.hygiene = (some, options) => {
	options = options || {};
	let errorCount = 0;

	const eol = es.through(function (file) {
		if (/\r\n?/g.test(file.contents.toString('utf8'))) {
			console.error(file.relative + ': Bad EOL found');
			errorCount++;
		}

		this.emit('data', file);
	});

	const indentation = es.through(function (file) {
		file.contents
			.toString('utf8')
			.split(/\r\n|\r|\n/)
			.forEach((line, i) => {
				if (/^\s*$/.test(line)) {
					// empty or whitespace lines are OK
				} else if (/^[\t]*[^\s]/.test(line)) {
					// good indent
				} else if (/^[\t]* \*/.test(line)) {
					// block comment using an extra space
				} else {
					console.error(file.relative + '(' + (i + 1) + ',1): Bad whitespace indentation');
					errorCount++;
				}
			});

		this.emit('data', file);
	});

	const copyrights = es.through(function (file) {
		if (file.contents.toString('utf8').indexOf(copyrightHeader) !== 0) {
			console.error(file.relative + ': Missing or bad copyright statement');
			errorCount++;
		}

		this.emit('data', file);
	});

	const formatting = es.map(function (file, cb) {
		tsfmt.processString(file.path, file.contents.toString('utf8'), {
			verify: true,
			tsfmt: true,
			// verbose: true
			// keep checkJS happy
			editorconfig: undefined,
			replace: undefined,
			tsconfig: undefined,
			tslint: undefined
		}).then(result => {
			if (result.error) {
				console.error(result.message);
				errorCount++;
			}
			cb(null, file);

		}, err => {
			cb(err);
		});
	});

	const program = tslint.Linter.createProgram('src/tsconfig.json');
	const configuration = tslint.Configuration.findConfiguration('tslint-hygiene.json', '.');
	const tslintOptions = { fix: false, formatter: 'json' };
	const linter = new tslint.Linter(tslintOptions, program);

	const tsl = es.through(function (file) {
<<<<<<< HEAD
		const contents = file.contents.toString('utf8');
		if (file.relative.startsWith('src/')) {  // only lint files in src program
			linter.lint(file.relative, contents, configuration.results);
=======
		const configuration = tslint.Configuration.findConfiguration(null, '.');
		const linterOptions = { fix: false, formatter: 'json', rulesDirectory: 'build/lib/tslint' };
		const contents = file.contents.toString('utf8');
		const linter = new tslint.Linter(linterOptions);
		linter.lint(file.relative, contents, configuration.results);
		const result = linter.getResult();

		if (result.failures.length > 0) {
			reportFailures(result.failures);
			errorCount += result.failures.length;
>>>>>>> e87d98c7
		}
		this.emit('data', file);
	});

	const result = vfs.src(some || all, { base: '.', follow: true, allowEmpty: true })
		.pipe(filter(f => !f.stat.isDirectory()))
		.pipe(filter(eolFilter))
		.pipe(options.skipEOL ? es.through() : eol)
		.pipe(filter(indentationFilter))
		.pipe(indentation)
		.pipe(filter(copyrightFilter))
		.pipe(copyrights);

	const typescript = result
		.pipe(filter(tslintFilter))
		.pipe(formatting)
		.pipe(tsl);

	const javascript = result
		.pipe(filter(eslintFilter))
		.pipe(gulpeslint('src/.eslintrc'))
		.pipe(gulpeslint.formatEach('compact'))
		.pipe(gulpeslint.failAfterError());

	let count = 0;
	return es.merge(typescript, javascript)
		.pipe(es.through(function (data) {
			count++;
			if (process.env['TRAVIS'] && count % 10 === 0) {
				process.stdout.write('.');
			}
			this.emit('data', data);
		}, function () {
			process.stdout.write('\n');

			const tslintResult = linter.getResult();
			if (tslintResult.failures.length > 0) {
				for (const failure of tslintResult.failures) {
					const name = failure.name || failure.fileName;
					const position = failure.startPosition;
					const line = position.lineAndCharacter ? position.lineAndCharacter.line : position.line;
					const character = position.lineAndCharacter ? position.lineAndCharacter.character : position.character;

					console.error(`${name}:${line + 1}:${character + 1}:${failure.failure}`);
				}

				errorCount += tslintResult.failures.length;
			}

			if (errorCount > 0) {
				this.emit('error', 'Hygiene failed with ' + errorCount + ' errors. Check \'build/gulpfile.hygiene.js\'.');
			} else {
				this.emit('end');
			}
		}));
};

gulp.task('hygiene', () => hygiene(''));

// this allows us to run hygiene as a git pre-commit hook
if (require.main === module) {
	const cp = require('child_process');

	process.on('unhandledRejection', (reason, p) => {
		console.log('Unhandled Rejection at: Promise', p, 'reason:', reason);
		process.exit(1);
	});

	cp.exec('git config core.autocrlf', (err, out) => {
		const skipEOL = out.trim() === 'true';

		if (process.argv.length > 2) {
			return hygiene(process.argv.slice(2), { skipEOL: skipEOL }).on('error', err => {
				console.error();
				console.error(err);
				process.exit(1);
			});
		}

		cp.exec('git diff --cached --name-only', { maxBuffer: 2000 * 1024 }, (err, out) => {
			if (err) {
				console.error();
				console.error(err);
				process.exit(1);
			}

			const some = out
				.split(/\r?\n/)
				.filter(l => !!l);

			if (some.length > 0) {
				hygiene(some, { skipEOL: skipEOL }).on('error', err => {
					console.error();
					console.error(err);
					process.exit(1);
				});
			}
		});
	});
}<|MERGE_RESOLUTION|>--- conflicted
+++ resolved
@@ -225,22 +225,9 @@
 	const linter = new tslint.Linter(tslintOptions, program);
 
 	const tsl = es.through(function (file) {
-<<<<<<< HEAD
 		const contents = file.contents.toString('utf8');
 		if (file.relative.startsWith('src/')) {  // only lint files in src program
 			linter.lint(file.relative, contents, configuration.results);
-=======
-		const configuration = tslint.Configuration.findConfiguration(null, '.');
-		const linterOptions = { fix: false, formatter: 'json', rulesDirectory: 'build/lib/tslint' };
-		const contents = file.contents.toString('utf8');
-		const linter = new tslint.Linter(linterOptions);
-		linter.lint(file.relative, contents, configuration.results);
-		const result = linter.getResult();
-
-		if (result.failures.length > 0) {
-			reportFailures(result.failures);
-			errorCount += result.failures.length;
->>>>>>> e87d98c7
 		}
 		this.emit('data', file);
 	});
@@ -279,12 +266,12 @@
 			const tslintResult = linter.getResult();
 			if (tslintResult.failures.length > 0) {
 				for (const failure of tslintResult.failures) {
-					const name = failure.name || failure.fileName;
-					const position = failure.startPosition;
-					const line = position.lineAndCharacter ? position.lineAndCharacter.line : position.line;
-					const character = position.lineAndCharacter ? position.lineAndCharacter.character : position.character;
-
-					console.error(`${name}:${line + 1}:${character + 1}:${failure.failure}`);
+					const name = failure.getFailure() || failure.getFileName;
+					const position = failure.getStartPosition();
+					const line = position.getLineAndCharacter().line;
+					const character = position.getLineAndCharacter().character;
+
+					console.error(`${name}:${line + 1}:${character + 1}:${failure.getFailure()}`);
 				}
 
 				errorCount += tslintResult.failures.length;
